--- conflicted
+++ resolved
@@ -556,7 +556,11 @@
         self.borrow().is_constructable()
     }
 
-<<<<<<< HEAD
+    /// Returns true if the GcObject is the global for a Realm
+    pub fn is_global(&self) -> bool {
+        matches!(self.borrow().data, ObjectData::Global)
+    }
+
     /// It is used to create List value whose elements are provided by the indexed properties of
     /// self.
     ///
@@ -595,11 +599,6 @@
             list.push(next.clone());
         }
         Ok(list)
-=======
-    /// Returns true if the GcObject is the global for a Realm
-    pub fn is_global(&self) -> bool {
-        matches!(self.borrow().data, ObjectData::Global)
->>>>>>> 07d5219d
     }
 }
 
