use crate::{
    builtins::{Number, Value},
    exec,
    exec::Interpreter,
    forward, forward_val,
    realm::Realm,
};

#[test]
fn function_declaration_returns_undefined() {
    let scenario = r#"
        function abc() {}
        "#;

    assert_eq!(&exec(scenario), "undefined");
}

#[test]
fn property_accessor_member_expression_dot_notation_on_string_literal() {
    let scenario = r#"
        typeof 'asd'.matchAll;
        "#;

    assert_eq!(&exec(scenario), "\"function\"");
}

#[test]
fn property_accessor_member_expression_bracket_notation_on_string_literal() {
    let scenario = r#"
        typeof 'asd'['matchAll'];
        "#;

    assert_eq!(&exec(scenario), "\"function\"");
}

#[test]
fn property_accessor_member_expression_dot_notation_on_function() {
    let scenario = r#"
        function asd () {};
        asd.name;
        "#;

    assert_eq!(&exec(scenario), "\"asd\"");
}

#[test]
fn property_accessor_member_expression_bracket_notation_on_function() {
    let scenario = r#"
        function asd () {};
        asd['name'];
        "#;

    assert_eq!(&exec(scenario), "\"asd\"");
}

#[test]
fn empty_let_decl_undefined() {
    let scenario = r#"
        let a;
        a === undefined;
        "#;

    assert_eq!(&exec(scenario), "true");
}

#[test]
fn semicolon_expression_stop() {
    let scenario = r#"
        var a = 1;
        + 1;
        a
        "#;

    assert_eq!(&exec(scenario), "1");
}

#[test]
fn empty_var_decl_undefined() {
    let scenario = r#"
        let b;
        b === undefined;
        "#;

    assert_eq!(&exec(scenario), "true");
}

#[test]
fn identifier_on_global_object_undefined() {
    let scenario = r#"
        try {
            bar;
        } catch (err) {
            err.message
        }
        "#;

    assert_eq!(&exec(scenario), "\"bar is not defined\"");
}

#[test]
fn object_field_set() {
    let scenario = r#"
        let m = {};
        m['key'] = 22;
        m['key']
        "#;
    assert_eq!(&exec(scenario), "22");
}

#[test]
fn spread_with_arguments() {
    let realm = Realm::create();
    let mut engine = Interpreter::new(realm);

    let scenario = r#"
            const a = [1, "test", 3, 4];
            function foo(...a) {
                return arguments;
            }

            var result = foo(...a);
        "#;
    forward(&mut engine, scenario);
    let one = forward(&mut engine, "result[0]");
    assert_eq!(one, String::from("1"));

    let two = forward(&mut engine, "result[1]");
    assert_eq!(two, String::from("\"test\""));

    let three = forward(&mut engine, "result[2]");
    assert_eq!(three, String::from("3"));

    let four = forward(&mut engine, "result[3]");
    assert_eq!(four, String::from("4"));
}

#[test]
fn array_rest_with_arguments() {
    let realm = Realm::create();
    let mut engine = Interpreter::new(realm);

    let scenario = r#"
                var b = [4, 5, 6]
                var a = [1, 2, 3, ...b];
            "#;
    forward(&mut engine, scenario);
    let one = forward(&mut engine, "a");
    assert_eq!(one, String::from("[ 1, 2, 3, 4, 5, 6 ]"));
}

#[test]
fn array_field_set() {
    let element_changes = r#"
            let m = [1, 2, 3];
            m[1] = 5;
            m[1]
            "#;
    assert_eq!(&exec(element_changes), "5");

    let length_changes = r#"
            let m = [1, 2, 3];
            m[10] = 52;
            m.length
            "#;
    assert_eq!(&exec(length_changes), "11");

    let negative_index_wont_affect_length = r#"
            let m = [1, 2, 3];
            m[-11] = 5;
            m.length
            "#;
    assert_eq!(&exec(negative_index_wont_affect_length), "3");

    let non_num_key_wont_affect_length = r#"
            let m = [1, 2, 3];
            m["magic"] = 5;
            m.length
            "#;
    assert_eq!(&exec(non_num_key_wont_affect_length), "3");
}

#[test]
fn tilde_operator() {
    let float = r#"
            let f = -1.2;
            ~f
            "#;
    assert_eq!(&exec(float), "0");

    let numeric = r#"
            let f = 1789;
            ~f
            "#;
    assert_eq!(&exec(numeric), "-1790");

    let nan = r#"
    var m = NaN;
    ~m
    "#;
    assert_eq!(&exec(nan), "-1");

    let object = r#"
        let m = {};
        ~m
        "#;
    assert_eq!(&exec(object), "-1");

    let boolean_true = r#"
        ~true
        "#;
    assert_eq!(&exec(boolean_true), "-2");

    let boolean_false = r#"
        ~false
        "#;
    assert_eq!(&exec(boolean_false), "-1");
}

#[test]
fn early_return() {
    let early_return = r#"
        function early_return() {
            if (true) {
                return true;
            }
            return false;
        }
        early_return()
        "#;
    assert_eq!(&exec(early_return), "true");

    let early_return = r#"
        function nested_fnct() {
            return "nested";
        }
        function outer_fnct() {
            nested_fnct();
            return "outer";
        }
        outer_fnct()
        "#;
    assert_eq!(&exec(early_return), "\"outer\"");
}

#[test]
fn short_circuit_evaluation() {
    // OR operation
    assert_eq!(&exec("true || true"), "true");
    assert_eq!(&exec("true || false"), "true");
    assert_eq!(&exec("false || true"), "true");
    assert_eq!(&exec("false || false"), "false");

    // the second operand must NOT be evaluated if the first one resolve to `true`.
    let short_circuit_eval = r#"
        function add_one(counter) {
            counter.value += 1;
            return true;
        }
        let counter = { value: 0 };
        let _ = add_one(counter) || add_one(counter);
        counter.value
        "#;
    assert_eq!(&exec(short_circuit_eval), "1");

    // the second operand must be evaluated if the first one resolve to `false`.
    let short_circuit_eval = r#"
        function add_one(counter) {
            counter.value += 1;
            return false;
        }
        let counter = { value: 0 };
        let _ = add_one(counter) || add_one(counter);
        counter.value
        "#;
    assert_eq!(&exec(short_circuit_eval), "2");

    // AND operation
    assert_eq!(&exec("true && true"), "true");
    assert_eq!(&exec("true && false"), "false");
    assert_eq!(&exec("false && true"), "false");
    assert_eq!(&exec("false && false"), "false");

    // the second operand must be evaluated if the first one resolve to `true`.
    let short_circuit_eval = r#"
        function add_one(counter) {
            counter.value += 1;
            return true;
        }
        let counter = { value: 0 };
        let _ = add_one(counter) && add_one(counter);
        counter.value
        "#;
    assert_eq!(&exec(short_circuit_eval), "2");

    // the second operand must NOT be evaluated if the first one resolve to `false`.
    let short_circuit_eval = r#"
        function add_one(counter) {
            counter.value += 1;
            return false;
        }
        let counter = { value: 0 };
        let _ = add_one(counter) && add_one(counter);
        counter.value
        "#;
    assert_eq!(&exec(short_circuit_eval), "1");
}

#[test]
fn assign_operator_precedence() {
    let src = r#"
        let a = 1;
        a = a + 1;
        a
    "#;
    assert_eq!(&exec(src), "2");
}

#[test]
fn do_while_loop() {
    let simple_one = r#"
        a = 0;
        do {
            a += 1;
        } while (a < 10);

        a
         "#;
    assert_eq!(&exec(simple_one), "10");

    let multiline_statement = r#"
        pow = 0;
        b = 1;
        do {
            pow += 1;
            b *= 2;
        } while (pow < 8);
        b
        "#;
    assert_eq!(&exec(multiline_statement), "256");
}

#[test]
fn do_while_loop_at_least_once() {
    let body_is_executed_at_least_once = r#"
        a = 0;
        do
        {
            a += 1;
        }
        while (false);
        a
        "#;
    assert_eq!(&exec(body_is_executed_at_least_once), "1");
}

#[test]
fn do_while_post_inc() {
    let with_post_incrementors = r#"
        var i = 0;
        do {} while(i++ < 10) i;
    "#;
    assert_eq!(&exec(with_post_incrementors), "11");
}

#[test]
fn for_loop() {
    let simple = r#"
        const a = ['h', 'e', 'l', 'l', 'o'];
        let b = '';
        for (let i = 0; i < a.length; i++) {
            b = b + a[i];
        }
        b
        "#;
    assert_eq!(&exec(simple), "\"hello\"");

    let without_init_and_inc_step = r#"
        let a = 0;
        let i = 0;
        for (;i < 10;) {
            a = a + i;
            i++;
        }

        a
        "#;
    assert_eq!(&exec(without_init_and_inc_step), "45");

    let body_should_not_execute_on_false_condition = r#"
        let a = 0
        for (;false;) {
            a++;
        }

        a
        "#;
    assert_eq!(&exec(body_should_not_execute_on_false_condition), "0");
}

#[test]
fn for_loop_iteration_variable_does_not_leak() {
    let inner_scope = r#"
        for (let i = 0;false;) {}

        try {
            i
        } catch (err) {
            err.message
        }
        "#;

    assert_eq!(&exec(inner_scope), "\"i is not defined\"");
}

#[test]
fn unary_pre() {
    let unary_inc = r#"
        let a = 5;
        ++a;
        a;
    "#;
    assert_eq!(&exec(unary_inc), "6");

    let unary_dec = r#"
        let a = 5;
        --a;
        a;
    "#;
    assert_eq!(&exec(unary_dec), "4");

    let inc_obj_prop = r#"
        const a = { b: 5 };
        ++a.b;
        a['b'];
    "#;
    assert_eq!(&exec(inc_obj_prop), "6");

    let inc_obj_field = r#"
        const a = { b: 5 };
        ++a['b'];
        a.b;
    "#;
    assert_eq!(&exec(inc_obj_field), "6");

    let execs_before_inc = r#"
        let a = 5;
        ++a === 6;
    "#;
    assert_eq!(&exec(execs_before_inc), "true");

    let execs_before_dec = r#"
        let a = 5;
        --a === 4;
    "#;
    assert_eq!(&exec(execs_before_dec), "true");
}

#[test]
fn typeof_string() {
    let typeof_string = r#"
        const a = String();
        typeof a;
    "#;
    assert_eq!(&exec(typeof_string), "\"string\"");
}

#[test]
fn typeof_int() {
    let typeof_int = r#"
        let a = 5;
        typeof a;
    "#;
    assert_eq!(&exec(typeof_int), "\"number\"");
}

#[test]
fn typeof_rational() {
    let typeof_rational = r#"
        let a = 0.5;
        typeof a;
    "#;
    assert_eq!(&exec(typeof_rational), "\"number\"");
}

#[test]
fn typeof_undefined() {
    let typeof_undefined = r#"
        let a = undefined;
        typeof a;
    "#;
    assert_eq!(&exec(typeof_undefined), "\"undefined\"");
}

#[test]
fn typeof_undefined_directly() {
    let typeof_undefined = r#"
        typeof undefined;
    "#;
    assert_eq!(&exec(typeof_undefined), "\"undefined\"");
}

#[test]
fn typeof_boolean() {
    let typeof_boolean = r#"
        let a = true;
        typeof a;
    "#;
    assert_eq!(&exec(typeof_boolean), "\"boolean\"");
}

#[test]
fn typeof_null() {
    let typeof_null = r#"
        let a = null;
        typeof a;
    "#;
    assert_eq!(&exec(typeof_null), "\"object\"");
}

#[test]
fn typeof_object() {
    let typeof_object = r#"
        let a = {};
        typeof a;
    "#;
    assert_eq!(&exec(typeof_object), "\"object\"");
}

#[test]
fn typeof_symbol() {
    let typeof_symbol = r#"
        let a = Symbol();
        typeof a;
    "#;
    assert_eq!(&exec(typeof_symbol), "\"symbol\"");
}

#[test]
fn typeof_function() {
    let typeof_function = r#"
        let a = function(){};
        typeof a;
    "#;
    assert_eq!(&exec(typeof_function), "\"function\"");
}

#[test]
fn unary_post() {
    let unary_inc = r#"
        let a = 5;
        a++;
        a;
    "#;
    assert_eq!(&exec(unary_inc), "6");

    let unary_dec = r#"
        let a = 5;
        a--;
        a;
    "#;
    assert_eq!(&exec(unary_dec), "4");

    let inc_obj_prop = r#"
        const a = { b: 5 };
        a.b++;
        a['b'];
    "#;
    assert_eq!(&exec(inc_obj_prop), "6");

    let inc_obj_field = r#"
        const a = { b: 5 };
        a['b']++;
        a.b;
    "#;
    assert_eq!(&exec(inc_obj_field), "6");

    let execs_after_inc = r#"
        let a = 5;
        a++ === 5;
    "#;
    assert_eq!(&exec(execs_after_inc), "true");

    let execs_after_dec = r#"
        let a = 5;
        a-- === 5;
    "#;
    assert_eq!(&exec(execs_after_dec), "true");
}

#[test]
fn unary_void() {
    let void_should_return_undefined = r#"
        const a = 0;
        void a;
    "#;
    assert_eq!(&exec(void_should_return_undefined), "undefined");

    let void_invocation = r#"
        let a = 0;
        const test = () => a = 42;
        const b = void test() + '';
        a + b
    "#;
    assert_eq!(&exec(void_invocation), "\"42undefined\"");
}

#[test]
fn unary_delete() {
    let delete_var = r#"
        let a = 5;
        const b = delete a + '';
        a + b
    "#;
    assert_eq!(&exec(delete_var), "\"5false\"");

    let delete_prop = r#"
        const a = { b: 5 };
        const c = delete a.b + '';
        a.b + c
    "#;
    assert_eq!(&exec(delete_prop), "\"undefinedtrue\"");

    let delete_not_existing_prop = r#"
        const a = { b: 5 };
        const c = delete a.c + '';
        a.b + c
    "#;
    assert_eq!(&exec(delete_not_existing_prop), "\"5false\"");

    let delete_field = r#"
        const a = { b: 5 };
        const c = delete a['b'] + '';
        a.b + c
    "#;
    assert_eq!(&exec(delete_field), "\"undefinedtrue\"");

    let delete_object = r#"
        const a = { b: 5 };
        delete a
    "#;
    assert_eq!(&exec(delete_object), "false");

    let delete_array = r#"
        delete [];
    "#;
    assert_eq!(&exec(delete_array), "true");

    let delete_func = r#"
        delete function() {};
    "#;
    assert_eq!(&exec(delete_func), "true");

    let delete_recursive = r#"
        delete delete delete 1;
    "#;
    assert_eq!(&exec(delete_recursive), "true");
}

#[cfg(test)]
mod in_operator {
    use super::*;
    use crate::forward_val;
    #[test]
    fn propery_in_object() {
        let p_in_o = r#"
            var o = {a: 'a'};
            var p = 'a';
            p in o
        "#;
        assert_eq!(&exec(p_in_o), "true");
    }

    #[test]
    fn property_in_property_chain() {
        let p_in_o = r#"
            var o = {};
            var p = 'toString';
            p in o
        "#;
        assert_eq!(&exec(p_in_o), "true");
    }

    #[test]
    fn property_not_in_object() {
        let p_not_in_o = r#"
            var o = {a: 'a'};
            var p = 'b';
            p in o
        "#;
        assert_eq!(&exec(p_not_in_o), "false");
    }

    #[test]
    fn number_in_array() {
        // Note: this is valid because the LHS is converted to a prop key with ToPropertyKey
        // and arrays are just fancy objects like {'0': 'a'}
        let num_in_array = r#"
            var n = 0;
            var a = ['a'];
            n in a
        "#;
        assert_eq!(&exec(num_in_array), "true");
    }

    #[test]
    #[ignore]
    fn symbol_in_object() {
        // FIXME: this scenario works in Firefox's console, this is probably an issue
        // with Symbol comparison.
        let sym_in_object = r#"
            var sym = Symbol('hi');
            var o = {};
            o[sym] = 'hello';
            sym in o
        "#;
        assert_eq!(&exec(sym_in_object), "true");
    }

    #[test]
    fn should_type_error_when_rhs_not_object() {
        let realm = Realm::create();
        let mut engine = Interpreter::new(realm);

        let scenario = r#"
            var x = false;
            try {
                'fail' in undefined
            } catch(e) {
                x = true;
            }
        "#;

        forward(&mut engine, scenario);
        assert_eq!(forward(&mut engine, "x"), "true");
    }

    #[test]
    fn should_set_this_value() {
        let realm = Realm::create();
        let mut engine = Interpreter::new(realm);

        let scenario = r#"
        function Foo() {
            this.a = "a";
            this.b = "b";
          }

          var bar = new Foo();
        "#;
        forward(&mut engine, scenario);
        assert_eq!(forward(&mut engine, "bar.a"), "\"a\"");
        assert_eq!(forward(&mut engine, "bar.b"), "\"b\"");
    }

    #[test]
    fn new_instance_should_point_to_prototype() {
        // A new instance should point to a prototype object created with the constructor function
        let realm = Realm::create();
        let mut engine = Interpreter::new(realm);

        let scenario = r#"
            function Foo() {}
            var bar = new Foo();
        "#;
        forward(&mut engine, scenario);
        let a = forward_val(&mut engine, "bar").unwrap();
        assert!(a.as_object().unwrap().prototype().is_object());
    }
}

#[test]
fn var_decl_hoisting_simple() {
    let scenario = r#"
        x = 5;

        var x;
        x;
    "#;
    assert_eq!(&exec(scenario), "5");
}

#[test]
fn var_decl_hoisting_with_initialization() {
    let scenario = r#"
        x = 5;

        var x = 10;
        x;
    "#;
    assert_eq!(&exec(scenario), "10");
}

#[test]
#[ignore]
fn var_decl_hoisting_2_variables_hoisting() {
    let scenario = r#"
        x = y;

        var x = 10;
        var y = 5;

        x;
    "#;
    assert_eq!(&exec(scenario), "10");
}

#[test]
#[ignore]
fn var_decl_hoisting_2_variables_hoisting_2() {
    let scenario = r#"
        var x = y;

        var y = 5;
        x;
    "#;
    assert_eq!(&exec(scenario), "undefined");
}

#[test]
#[ignore]
fn var_decl_hoisting_2_variables_hoisting_3() {
    let scenario = r#"
        let y = x;
        x = 5;

        var x = 10;
        y;
    "#;
    assert_eq!(&exec(scenario), "undefined");
}

#[test]
fn function_decl_hoisting() {
    let scenario = r#"
        let a = hello();
        function hello() { return 5 }

        a;
    "#;
    assert_eq!(&exec(scenario), "5");

    let scenario = r#"
        x = hello();

        function hello() {return 5}
        var x;
        x;
    "#;
    assert_eq!(&exec(scenario), "5");

    let scenario = r#"
        hello = function() { return 5 }
        x = hello();

        x;
    "#;
    assert_eq!(&exec(scenario), "5");

    let scenario = r#"
        let x = b();

        function a() {return 5}
        function b() {return a()}

        x;
    "#;
    assert_eq!(&exec(scenario), "5");

    let scenario = r#"
        let x = b();

        function b() {return a()}
        function a() {return 5}

        x;
    "#;
    assert_eq!(&exec(scenario), "5");
}

#[test]
fn to_bigint() {
    let realm = Realm::create();
    let mut engine = Interpreter::new(realm);

    assert!(Value::null().to_bigint(&mut engine).is_err());
    assert!(Value::undefined().to_bigint(&mut engine).is_err());
    assert!(Value::integer(55).to_bigint(&mut engine).is_ok());
    assert!(Value::rational(10.0).to_bigint(&mut engine).is_ok());
    assert!(Value::string("100").to_bigint(&mut engine).is_ok());
}

#[test]
fn to_index() {
    let realm = Realm::create();
    let mut engine = Interpreter::new(realm);

    assert_eq!(Value::undefined().to_index(&mut engine).unwrap(), 0);
    assert!(Value::integer(-1).to_index(&mut engine).is_err());
}

#[test]
fn to_integer() {
    let realm = Realm::create();
    let mut engine = Interpreter::new(realm);

    assert!(Number::equal(
        Value::number(f64::NAN).to_integer(&mut engine).unwrap(),
        0.0
    ));
    assert!(Number::equal(
        Value::number(f64::NEG_INFINITY)
            .to_integer(&mut engine)
            .unwrap(),
        f64::NEG_INFINITY
    ));
    assert!(Number::equal(
        Value::number(f64::INFINITY)
            .to_integer(&mut engine)
            .unwrap(),
        f64::INFINITY
    ));
    assert!(Number::equal(
        Value::number(0.0).to_integer(&mut engine).unwrap(),
        0.0
    ));
    let number = Value::number(-0.0).to_integer(&mut engine).unwrap();
    assert!(!number.is_sign_negative());
    assert!(Number::equal(number, 0.0));
    assert!(Number::equal(
        Value::number(20.9).to_integer(&mut engine).unwrap(),
        20.0
    ));
    assert!(Number::equal(
        Value::number(-20.9).to_integer(&mut engine).unwrap(),
        -20.0
    ));
}

#[test]
fn to_length() {
    let realm = Realm::create();
    let mut engine = Interpreter::new(realm);

    assert_eq!(Value::number(f64::NAN).to_length(&mut engine).unwrap(), 0);
    assert_eq!(
        Value::number(f64::NEG_INFINITY)
            .to_length(&mut engine)
            .unwrap(),
        0
    );
    assert_eq!(
        Value::number(f64::INFINITY).to_length(&mut engine).unwrap(),
        Number::MAX_SAFE_INTEGER as usize
    );
    assert_eq!(Value::number(0.0).to_length(&mut engine).unwrap(), 0);
    assert_eq!(Value::number(-0.0).to_length(&mut engine).unwrap(), 0);
    assert_eq!(Value::number(20.9).to_length(&mut engine).unwrap(), 20);
    assert_eq!(Value::number(-20.9).to_length(&mut engine).unwrap(), 0);
    assert_eq!(
<<<<<<< HEAD
        engine.to_length(&Value::number(100000000000.0)).unwrap() as u128,
=======
        Value::number(100000000000.0)
            .to_length(&mut engine)
            .unwrap(),
>>>>>>> c5b708b2
        100000000000
    );
    assert_eq!(
        Value::number(4010101101.0).to_length(&mut engine).unwrap(),
        4010101101
    );
}

#[test]
fn to_int32() {
    let realm = Realm::create();
    let mut engine = Interpreter::new(realm);

    macro_rules! check_to_int32 {
        ($from:expr => $to:expr) => {
            assert_eq!(Value::from($from).to_int32(&mut engine).unwrap(), $to);
        };
    };

    check_to_int32!(f64::NAN => 0);
    check_to_int32!(f64::NEG_INFINITY => 0);
    check_to_int32!(f64::INFINITY => 0);
    check_to_int32!(0 => 0);
    check_to_int32!(-0.0 => 0);

    check_to_int32!(20.9 => 20);
    check_to_int32!(-20.9 => -20);

    check_to_int32!(Number::MIN_VALUE => 0);
    check_to_int32!(-Number::MIN_VALUE => 0);
    check_to_int32!(0.1 => 0);
    check_to_int32!(-0.1 => 0);
    check_to_int32!(1 => 1);
    check_to_int32!(1.1 => 1);
    check_to_int32!(-1 => -1);
    check_to_int32!(0.6 => 0);
    check_to_int32!(1.6 => 1);
    check_to_int32!(-0.6 => 0);
    check_to_int32!(-1.6 => -1);

    check_to_int32!(2147483647.0 => 2147483647);
    check_to_int32!(2147483648.0 => -2147483648);
    check_to_int32!(2147483649.0 => -2147483647);

    check_to_int32!(4294967295.0 => -1);
    check_to_int32!(4294967296.0 => 0);
    check_to_int32!(4294967297.0 => 1);

    check_to_int32!(-2147483647.0 => -2147483647);
    check_to_int32!(-2147483648.0 => -2147483648);
    check_to_int32!(-2147483649.0 => 2147483647);

    check_to_int32!(-4294967295.0 => 1);
    check_to_int32!(-4294967296.0 => 0);
    check_to_int32!(-4294967297.0 => -1);

    check_to_int32!(2147483648.25 => -2147483648);
    check_to_int32!(2147483648.5 => -2147483648);
    check_to_int32!(2147483648.75 => -2147483648);
    check_to_int32!(4294967295.25 => -1);
    check_to_int32!(4294967295.5 => -1);
    check_to_int32!(4294967295.75 => -1);
    check_to_int32!(3000000000.25 => -1294967296);
    check_to_int32!(3000000000.5 => -1294967296);
    check_to_int32!(3000000000.75 => -1294967296);

    check_to_int32!(-2147483648.25 => -2147483648);
    check_to_int32!(-2147483648.5 => -2147483648);
    check_to_int32!(-2147483648.75 => -2147483648);
    check_to_int32!(-4294967295.25 => 1);
    check_to_int32!(-4294967295.5 => 1);
    check_to_int32!(-4294967295.75 => 1);
    check_to_int32!(-3000000000.25 => 1294967296);
    check_to_int32!(-3000000000.5 => 1294967296);
    check_to_int32!(-3000000000.75 => 1294967296);

    let base = 2f64.powf(64.0);
    check_to_int32!(base + 0.0 => 0);
    check_to_int32!(base + 1117.0 => 0);
    check_to_int32!(base + 2234.0 => 4096);
    check_to_int32!(base + 3351.0 => 4096);
    check_to_int32!(base + 4468.0 => 4096);
    check_to_int32!(base + 5585.0 => 4096);
    check_to_int32!(base + 6702.0 => 8192);
    check_to_int32!(base + 7819.0 => 8192);
    check_to_int32!(base + 8936.0 => 8192);
    check_to_int32!(base + 10053.0 => 8192);
    check_to_int32!(base + 11170.0 => 12288);
    check_to_int32!(base + 12287.0 => 12288);
    check_to_int32!(base + 13404.0 => 12288);
    check_to_int32!(base + 14521.0 => 16384);
    check_to_int32!(base + 15638.0 => 16384);
    check_to_int32!(base + 16755.0 => 16384);
    check_to_int32!(base + 17872.0 => 16384);
    check_to_int32!(base + 18989.0 => 20480);
    check_to_int32!(base + 20106.0 => 20480);
    check_to_int32!(base + 21223.0 => 20480);
    check_to_int32!(base + 22340.0 => 20480);
    check_to_int32!(base + 23457.0 => 24576);
    check_to_int32!(base + 24574.0 => 24576);
    check_to_int32!(base + 25691.0 => 24576);
    check_to_int32!(base + 26808.0 => 28672);
    check_to_int32!(base + 27925.0 => 28672);
    check_to_int32!(base + 29042.0 => 28672);
    check_to_int32!(base + 30159.0 => 28672);
    check_to_int32!(base + 31276.0 => 32768);

    // bignum is (2^53 - 1) * 2^31 - highest number with bit 31 set.
    let bignum = 2f64.powf(84.0) - 2f64.powf(31.0);
    check_to_int32!(bignum => -2147483648);
    check_to_int32!(-bignum => -2147483648);
    check_to_int32!(2.0 * bignum => 0);
    check_to_int32!(-(2.0 * bignum) => 0);
    check_to_int32!(bignum - 2f64.powf(31.0) => 0);
    check_to_int32!(-(bignum - 2f64.powf(31.0)) => 0);

    // max_fraction is largest number below 1.
    let max_fraction = 1.0 - 2f64.powf(-53.0);
    check_to_int32!(max_fraction => 0);
    check_to_int32!(-max_fraction => 0);
}

#[test]
fn to_string() {
    let realm = Realm::create();
    let mut engine = Interpreter::new(realm);

    assert_eq!(Value::null().to_string(&mut engine).unwrap(), "null");
    assert_eq!(
        Value::undefined().to_string(&mut engine).unwrap(),
        "undefined"
    );
    assert_eq!(Value::integer(55).to_string(&mut engine).unwrap(), "55");
    assert_eq!(Value::rational(55.0).to_string(&mut engine).unwrap(), "55");
    assert_eq!(
        Value::string("hello").to_string(&mut engine).unwrap(),
        "hello"
    );
}

#[test]
fn calling_function_with_unspecified_arguments() {
    let realm = Realm::create();
    let mut engine = Interpreter::new(realm);
    let scenario = r#"
        function test(a, b) {
            return b;
        }

        test(10)
    "#;

    assert_eq!(forward(&mut engine, scenario), "undefined");
}

#[test]
fn to_object() {
    let realm = Realm::create();
    let mut engine = Interpreter::new(realm);

    assert!(Value::undefined()
        .to_object(&mut engine)
        .unwrap_err()
        .is_object());
    assert!(Value::null()
        .to_object(&mut engine)
        .unwrap_err()
        .is_object());
}

#[test]
fn check_this_binding_in_object_literal() {
    let realm = Realm::create();
    let mut engine = Interpreter::new(realm);
    let init = r#"
        var foo = {
            a: 3,
            bar: function () { return this.a + 5 }
        };

        foo.bar()
        "#;

    assert_eq!(forward(&mut engine, init), "8");
}

#[test]
fn array_creation_benchmark() {
    let realm = Realm::create();
    let mut engine = Interpreter::new(realm);
    let init = r#"
        (function(){
            let testArr = [];
            for (let a = 0; a <= 500; a++) {
                testArr[a] = ('p' + a);
            }
        
            return testArr;
        })();
        "#;

    assert_eq!(forward(&mut engine, init), "[ \"p0\", \"p1\", \"p2\", \"p3\", \"p4\", \"p5\", \"p6\", \"p7\", \"p8\", \"p9\", \"p10\", \"p11\", \"p12\", \"p13\", \"p14\", \"p15\", \"p16\", \"p17\", \"p18\", \"p19\", \"p20\", \"p21\", \"p22\", \"p23\", \"p24\", \"p25\", \"p26\", \"p27\", \"p28\", \"p29\", \"p30\", \"p31\", \"p32\", \"p33\", \"p34\", \"p35\", \"p36\", \"p37\", \"p38\", \"p39\", \"p40\", \"p41\", \"p42\", \"p43\", \"p44\", \"p45\", \"p46\", \"p47\", \"p48\", \"p49\", \"p50\", \"p51\", \"p52\", \"p53\", \"p54\", \"p55\", \"p56\", \"p57\", \"p58\", \"p59\", \"p60\", \"p61\", \"p62\", \"p63\", \"p64\", \"p65\", \"p66\", \"p67\", \"p68\", \"p69\", \"p70\", \"p71\", \"p72\", \"p73\", \"p74\", \"p75\", \"p76\", \"p77\", \"p78\", \"p79\", \"p80\", \"p81\", \"p82\", \"p83\", \"p84\", \"p85\", \"p86\", \"p87\", \"p88\", \"p89\", \"p90\", \"p91\", \"p92\", \"p93\", \"p94\", \"p95\", \"p96\", \"p97\", \"p98\", \"p99\", \"p100\", \"p101\", \"p102\", \"p103\", \"p104\", \"p105\", \"p106\", \"p107\", \"p108\", \"p109\", \"p110\", \"p111\", \"p112\", \"p113\", \"p114\", \"p115\", \"p116\", \"p117\", \"p118\", \"p119\", \"p120\", \"p121\", \"p122\", \"p123\", \"p124\", \"p125\", \"p126\", \"p127\", \"p128\", \"p129\", \"p130\", \"p131\", \"p132\", \"p133\", \"p134\", \"p135\", \"p136\", \"p137\", \"p138\", \"p139\", \"p140\", \"p141\", \"p142\", \"p143\", \"p144\", \"p145\", \"p146\", \"p147\", \"p148\", \"p149\", \"p150\", \"p151\", \"p152\", \"p153\", \"p154\", \"p155\", \"p156\", \"p157\", \"p158\", \"p159\", \"p160\", \"p161\", \"p162\", \"p163\", \"p164\", \"p165\", \"p166\", \"p167\", \"p168\", \"p169\", \"p170\", \"p171\", \"p172\", \"p173\", \"p174\", \"p175\", \"p176\", \"p177\", \"p178\", \"p179\", \"p180\", \"p181\", \"p182\", \"p183\", \"p184\", \"p185\", \"p186\", \"p187\", \"p188\", \"p189\", \"p190\", \"p191\", \"p192\", \"p193\", \"p194\", \"p195\", \"p196\", \"p197\", \"p198\", \"p199\", \"p200\", \"p201\", \"p202\", \"p203\", \"p204\", \"p205\", \"p206\", \"p207\", \"p208\", \"p209\", \"p210\", \"p211\", \"p212\", \"p213\", \"p214\", \"p215\", \"p216\", \"p217\", \"p218\", \"p219\", \"p220\", \"p221\", \"p222\", \"p223\", \"p224\", \"p225\", \"p226\", \"p227\", \"p228\", \"p229\", \"p230\", \"p231\", \"p232\", \"p233\", \"p234\", \"p235\", \"p236\", \"p237\", \"p238\", \"p239\", \"p240\", \"p241\", \"p242\", \"p243\", \"p244\", \"p245\", \"p246\", \"p247\", \"p248\", \"p249\", \"p250\", \"p251\", \"p252\", \"p253\", \"p254\", \"p255\", \"p256\", \"p257\", \"p258\", \"p259\", \"p260\", \"p261\", \"p262\", \"p263\", \"p264\", \"p265\", \"p266\", \"p267\", \"p268\", \"p269\", \"p270\", \"p271\", \"p272\", \"p273\", \"p274\", \"p275\", \"p276\", \"p277\", \"p278\", \"p279\", \"p280\", \"p281\", \"p282\", \"p283\", \"p284\", \"p285\", \"p286\", \"p287\", \"p288\", \"p289\", \"p290\", \"p291\", \"p292\", \"p293\", \"p294\", \"p295\", \"p296\", \"p297\", \"p298\", \"p299\", \"p300\", \"p301\", \"p302\", \"p303\", \"p304\", \"p305\", \"p306\", \"p307\", \"p308\", \"p309\", \"p310\", \"p311\", \"p312\", \"p313\", \"p314\", \"p315\", \"p316\", \"p317\", \"p318\", \"p319\", \"p320\", \"p321\", \"p322\", \"p323\", \"p324\", \"p325\", \"p326\", \"p327\", \"p328\", \"p329\", \"p330\", \"p331\", \"p332\", \"p333\", \"p334\", \"p335\", \"p336\", \"p337\", \"p338\", \"p339\", \"p340\", \"p341\", \"p342\", \"p343\", \"p344\", \"p345\", \"p346\", \"p347\", \"p348\", \"p349\", \"p350\", \"p351\", \"p352\", \"p353\", \"p354\", \"p355\", \"p356\", \"p357\", \"p358\", \"p359\", \"p360\", \"p361\", \"p362\", \"p363\", \"p364\", \"p365\", \"p366\", \"p367\", \"p368\", \"p369\", \"p370\", \"p371\", \"p372\", \"p373\", \"p374\", \"p375\", \"p376\", \"p377\", \"p378\", \"p379\", \"p380\", \"p381\", \"p382\", \"p383\", \"p384\", \"p385\", \"p386\", \"p387\", \"p388\", \"p389\", \"p390\", \"p391\", \"p392\", \"p393\", \"p394\", \"p395\", \"p396\", \"p397\", \"p398\", \"p399\", \"p400\", \"p401\", \"p402\", \"p403\", \"p404\", \"p405\", \"p406\", \"p407\", \"p408\", \"p409\", \"p410\", \"p411\", \"p412\", \"p413\", \"p414\", \"p415\", \"p416\", \"p417\", \"p418\", \"p419\", \"p420\", \"p421\", \"p422\", \"p423\", \"p424\", \"p425\", \"p426\", \"p427\", \"p428\", \"p429\", \"p430\", \"p431\", \"p432\", \"p433\", \"p434\", \"p435\", \"p436\", \"p437\", \"p438\", \"p439\", \"p440\", \"p441\", \"p442\", \"p443\", \"p444\", \"p445\", \"p446\", \"p447\", \"p448\", \"p449\", \"p450\", \"p451\", \"p452\", \"p453\", \"p454\", \"p455\", \"p456\", \"p457\", \"p458\", \"p459\", \"p460\", \"p461\", \"p462\", \"p463\", \"p464\", \"p465\", \"p466\", \"p467\", \"p468\", \"p469\", \"p470\", \"p471\", \"p472\", \"p473\", \"p474\", \"p475\", \"p476\", \"p477\", \"p478\", \"p479\", \"p480\", \"p481\", \"p482\", \"p483\", \"p484\", \"p485\", \"p486\", \"p487\", \"p488\", \"p489\", \"p490\", \"p491\", \"p492\", \"p493\", \"p494\", \"p495\", \"p496\", \"p497\", \"p498\", \"p499\", \"p500\" ]");
}

#[test]
fn array_pop_benchmark() {
    let realm = Realm::create();
    let mut engine = Interpreter::new(realm);
    let init = r#"
    (function(){
        let testArray = [83, 93, 27, 29, 2828, 234, 23, 56, 32, 56, 67, 77, 32,
                         45, 93, 17, 28, 83, 62, 99, 36, 28, 93, 27, 29, 2828,
                         234, 23, 56, 32, 56, 67, 77, 32, 45, 93, 17, 28, 83, 62,
                         99, 36, 28, 93, 27, 29, 2828, 234, 23, 56, 32, 56, 67,
                         77, 32, 45, 93, 17, 28, 83, 62, 99, 36, 28, 93, 27, 29,
                         2828, 234, 23, 56, 32, 56, 67, 77, 32, 45, 93, 17, 28,
                         83, 62, 99, 36, 28, 93, 27, 29, 2828, 234, 23, 56, 32,
                         56, 67, 77, 32, 45, 93, 17, 28, 83, 62, 99, 36, 28, 93,
                         27, 29, 2828, 234, 23, 56, 32, 56, 67, 77, 32, 45, 93,
                         17, 28, 83, 62, 99, 36, 28, 93, 27, 29, 2828, 234, 23,
                         56, 32, 56, 67, 77, 32, 45, 93, 17, 28, 83, 62, 99, 36,
                         28, 93, 27, 29, 2828, 234, 23, 56, 32, 56, 67, 77, 32,
                         45, 93, 17, 28, 83, 62, 99, 36, 28, 93, 27, 29, 2828, 234,
                         23, 56, 32, 56, 67, 77, 32, 45, 93, 17, 28, 83, 62, 99,
                         36, 28, 93, 27, 29, 2828, 234, 23, 56, 32, 56, 67, 77, 32,
                         45, 93, 17, 28, 83, 62, 99, 36, 28];
    
        while (testArray.length > 0) {
            testArray.pop();
        }
    
        return testArray;
    })();
    "#;

    assert_eq!(forward(&mut engine, init), "[]");
}

#[test]
fn number_object_access_benchmark() {
    let realm = Realm::create();
    let mut engine = Interpreter::new(realm);
    let init = r#"
    new Number(
        new Number(
            new Number(
                new Number(100).valueOf() - 10.5
            ).valueOf() + 100
        ).valueOf() * 1.6
    )
    "#;

    assert!(forward_val(&mut engine, init).is_ok());
}

#[test]
fn not_a_function() {
    let realm = Realm::create();
    let mut engine = Interpreter::new(realm);
    let init = r#"
        let a = {};
        let b = true;
        "#;
    forward(&mut engine, init);
    let scenario = r#"
        try {
            a();
        } catch(e) {
            e.toString()
        }
    "#;
    assert_eq!(
        forward(&mut engine, scenario),
        "\"TypeError: not a function\""
    );
    let scenario = r#"
        try {
            a.a();
        } catch(e) {
            e.toString()
        }
    "#;
    assert_eq!(
        forward(&mut engine, scenario),
        "\"TypeError: not a function\""
    );
    let scenario = r#"
        try {
            b();
        } catch(e) {
            e.toString()
        }
    "#;
    assert_eq!(
        forward(&mut engine, scenario),
        "\"TypeError: not a function\""
    );
}

#[test]
fn comma_operator() {
    let scenario = r#"
        var a, b;
        b = 10;
        a = (b++, b);
        a
    "#;
    assert_eq!(&exec(scenario), "11");

    let scenario = r#"
        var a, b;
        b = 10;
        a = (b += 5, b /= 3, b - 3);
        a
    "#;
    assert_eq!(&exec(scenario), "2");
}

#[test]
fn assignment_to_non_assignable() {
    // Relates to the behaviour described at
    // https://tc39.es/ecma262/#sec-assignment-operators-static-semantics-early-errors
    let realm = Realm::create();
    let mut engine = Interpreter::new(realm);

    // Tests all assignment operators as per [spec] and [mdn]
    //
    // [mdn]: https://developer.mozilla.org/en-US/docs/Web/JavaScript/Guide/Expressions_and_Operators#Assignment
    // [spec]: https://tc39.es/ecma262/#prod-AssignmentOperator
    assert!(forward(&mut engine, "3 = 5").starts_with("Syntax Error: "));
    assert!(forward(&mut engine, "3 += 5").starts_with("Syntax Error: "));
    assert!(forward(&mut engine, "3 -= 5").starts_with("Syntax Error: "));
    assert!(forward(&mut engine, "3 *= 5").starts_with("Syntax Error: "));
    assert!(forward(&mut engine, "3 /= 5").starts_with("Syntax Error: "));
    assert!(forward(&mut engine, "3 %= 5").starts_with("Syntax Error: "));
    assert!(forward(&mut engine, "3 &= 5").starts_with("Syntax Error: "));
    assert!(forward(&mut engine, "3 ^= 5").starts_with("Syntax Error: "));
    assert!(forward(&mut engine, "3 |= 5").starts_with("Syntax Error: "));
}

#[test]
fn multicharacter_assignment_to_non_assignable() {
    // Relates to the behaviour described at
    // https://tc39.es/ecma262/#sec-assignment-operators-static-semantics-early-errors
    let realm = Realm::create();
    let mut engine = Interpreter::new(realm);

    assert!(forward(&mut engine, "3 **= 5").starts_with("Syntax Error: "));
    assert!(forward(&mut engine, "3 <<= 5").starts_with("Syntax Error: "));
    assert!(forward(&mut engine, "3 >>= 5").starts_with("Syntax Error: "));
}

#[test]
#[ignore]
fn multicharacter_bitwise_assignment_to_non_assignable() {
    let realm = Realm::create();
    let mut engine = Interpreter::new(realm);

    // Disabled - awaiting implementation.
    assert!(forward(&mut engine, "3 >>>= 5").starts_with("Syntax Error: "));
    assert!(forward(&mut engine, "3 &&= 5").starts_with("Syntax Error: "));
    assert!(forward(&mut engine, "3 ||= 5").starts_with("Syntax Error: "));
    assert!(forward(&mut engine, "3 ??= 5").starts_with("Syntax Error: "));
}

#[test]
fn assign_to_array_decl() {
    let realm = Realm::create();
    let mut engine = Interpreter::new(realm);

    assert!(forward(&mut engine, "[1] = [2]").starts_with("Syntax Error: "));
    assert!(forward(&mut engine, "[3, 5] = [7, 8]").starts_with("Syntax Error: "));
    assert!(forward(&mut engine, "[6, 8] = [2]").starts_with("Syntax Error: "));
    assert!(forward(&mut engine, "[6] = [2, 9]").starts_with("Syntax Error: "));
}

#[test]
fn assign_to_object_decl() {
    let realm = Realm::create();
    let mut engine = Interpreter::new(realm);

    const ERR_MSG: &str =
        "Parsing Error: expected token \';\', got \':\' in expression statement at line 1, col 3";

    assert_eq!(forward(&mut engine, "{a: 3} = {a: 5};"), ERR_MSG);
}

#[test]
fn multiline_str_concat() {
    let scenario = r#"
        let a = 'hello ' +
                'world';

        a"#;
    assert_eq!(&exec(scenario), "\"hello world\"");
}<|MERGE_RESOLUTION|>--- conflicted
+++ resolved
@@ -957,13 +957,7 @@
     assert_eq!(Value::number(20.9).to_length(&mut engine).unwrap(), 20);
     assert_eq!(Value::number(-20.9).to_length(&mut engine).unwrap(), 0);
     assert_eq!(
-<<<<<<< HEAD
         engine.to_length(&Value::number(100000000000.0)).unwrap() as u128,
-=======
-        Value::number(100000000000.0)
-            .to_length(&mut engine)
-            .unwrap(),
->>>>>>> c5b708b2
         100000000000
     );
     assert_eq!(
