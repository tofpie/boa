use crate::{
    builtins::{function::make_builtin_fn, iterable::create_iter_result_object, Array, Value},
    gc::{Finalize, Trace},
    object::{GcObject, ObjectData},
    property::{Attribute, DataDescriptor},
    BoaProfiler, Context, Result,
};

#[derive(Debug, Clone, Finalize, Trace)]
pub enum ArrayIterationKind {
    Key,
    Value,
    KeyAndValue,
}

/// The Array Iterator object represents an iteration over an array. It implements the iterator protocol.
///
/// More information:
///  - [ECMAScript reference][spec]
///
/// [spec]: https://tc39.es/ecma262/#sec-array-iterator-objects
#[derive(Debug, Clone, Finalize, Trace)]
pub struct ArrayIterator {
    array: Value,
    next_index: u32,
    kind: ArrayIterationKind,
}

impl ArrayIterator {
    pub(crate) const NAME: &'static str = "ArrayIterator";

    fn new(array: Value, kind: ArrayIterationKind) -> Self {
        ArrayIterator {
            array,
            kind,
            next_index: 0,
        }
    }

    /// CreateArrayIterator( array, kind )
    ///
    /// Creates a new iterator over the given array.
    ///
    /// More information:
    ///  - [ECMA reference][spec]
    ///
    /// [spec]: https://tc39.es/ecma262/#sec-createarrayiterator
    pub(crate) fn create_array_iterator(
        context: &Context,
        array: Value,
        kind: ArrayIterationKind,
    ) -> Result<Value> {
        let array_iterator = Value::new_object(context);
        array_iterator.set_data(ObjectData::ArrayIterator(Self::new(array, kind)));
        array_iterator
            .as_object()
            .expect("array iterator object")
            .set_prototype_instance(context.iterator_prototypes().array_iterator().into());
        Ok(array_iterator)
    }

    /// %ArrayIteratorPrototype%.next( )
    ///
    /// Gets the next result in the array.
    ///
    /// More information:
    ///  - [ECMA reference][spec]
    ///
    /// [spec]: https://tc39.es/ecma262/#sec-%arrayiteratorprototype%.next
    pub(crate) fn next(this: &Value, _: &[Value], context: &Context) -> Result<Value> {
        if let Value::Object(ref object) = this {
            let mut object = object.borrow_mut();
            if let Some(array_iterator) = object.as_array_iterator_mut() {
                let index = array_iterator.next_index;
                if array_iterator.array.is_undefined() {
                    return Ok(create_iter_result_object(context, Value::undefined(), true));
                }
                let len = array_iterator
                    .array
                    .get_field("length", context)?
                    .as_number()
                    .ok_or_else(|| context.construct_type_error("Not an array"))?
                    as u32;
                if array_iterator.next_index >= len {
                    array_iterator.array = Value::undefined();
                    return Ok(create_iter_result_object(context, Value::undefined(), true));
                }
                array_iterator.next_index = index + 1;
                match array_iterator.kind {
                    ArrayIterationKind::Key => {
                        Ok(create_iter_result_object(context, index.into(), false))
                    }
                    ArrayIterationKind::Value => {
                        let element_value = array_iterator.array.get_field(index, context)?;
                        Ok(create_iter_result_object(context, element_value, false))
                    }
                    ArrayIterationKind::KeyAndValue => {
                        let element_value = array_iterator.array.get_field(index, context)?;
                        let result = Array::constructor(
                            &Value::new_object(context),
                            &[index.into(), element_value],
                            context,
                        )?;
                        Ok(create_iter_result_object(context, result, false))
                    }
                }
            } else {
                context.throw_type_error("`this` is not an ArrayIterator")
            }
        } else {
            context.throw_type_error("`this` is not an ArrayIterator")
        }
    }

    /// Create the %ArrayIteratorPrototype% object
    ///
    /// More information:
    ///  - [ECMA reference][spec]
    ///
    /// [spec]: https://tc39.es/ecma262/#sec-%arrayiteratorprototype%-object
<<<<<<< HEAD
    pub(crate) fn create_prototype(context: &Context, iterator_prototype: Value) -> Value {
=======
    pub(crate) fn create_prototype(context: &mut Context, iterator_prototype: Value) -> GcObject {
>>>>>>> 5a5061ca
        let _timer = BoaProfiler::global().start_event(Self::NAME, "init");

        // Create prototype
        let mut array_iterator = context.construct_object();
        make_builtin_fn(Self::next, "next", &array_iterator, 0, context);
        array_iterator.set_prototype_instance(iterator_prototype);

        let to_string_tag = context.well_known_symbols().to_string_tag_symbol();
        let to_string_tag_property = DataDescriptor::new("Array Iterator", Attribute::CONFIGURABLE);
        array_iterator.insert(to_string_tag, to_string_tag_property);
        array_iterator
    }
}<|MERGE_RESOLUTION|>--- conflicted
+++ resolved
@@ -118,11 +118,7 @@
     ///  - [ECMA reference][spec]
     ///
     /// [spec]: https://tc39.es/ecma262/#sec-%arrayiteratorprototype%-object
-<<<<<<< HEAD
-    pub(crate) fn create_prototype(context: &Context, iterator_prototype: Value) -> Value {
-=======
-    pub(crate) fn create_prototype(context: &mut Context, iterator_prototype: Value) -> GcObject {
->>>>>>> 5a5061ca
+    pub(crate) fn create_prototype(context: &Context, iterator_prototype: Value) -> GcObject {
         let _timer = BoaProfiler::global().start_event(Self::NAME, "init");
 
         // Create prototype
