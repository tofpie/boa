use boa::{Executable, Interpreter, Lexer, Parser, Realm};
use wasm_bindgen::prelude::*;

#[wasm_bindgen]
pub fn evaluate(src: &str) -> Result<String, JsValue> {
    let mut lexer = Lexer::new(src.as_bytes());

    // Goes through and lexes entire given string.
<<<<<<< HEAD
    let mut tokens = Vec::new();

    for token in lexer {
        tokens.push(token.map_err(|e| format!("Lexing Error: {}", e))?);
    }

=======
    let tokens = lexer.collect::<Result<Vec<_>, _>().map_err(|e| format!("Lexing Error: {}", e))?;
    
>>>>>>> 42c58357
    let expr = Parser::new(&tokens)
        .parse_all()
        .map_err(|e| JsValue::from(format!("Parsing Error: {}", e)))?;

    // Setup executor
    let realm = Realm::create();
    let mut engine = Interpreter::new(realm);

    // Setup executor
    expr.run(&mut engine)
        .map_err(|e| JsValue::from(format!("Error: {}", e)))
        .map(|v| v.to_string())
}<|MERGE_RESOLUTION|>--- conflicted
+++ resolved
@@ -6,17 +6,10 @@
     let mut lexer = Lexer::new(src.as_bytes());
 
     // Goes through and lexes entire given string.
-<<<<<<< HEAD
-    let mut tokens = Vec::new();
+    let tokens = lexer
+        .collect::<Result<Vec<_>, _>>()
+        .map_err(|e| format!("Lexing Error: {}", e))?;
 
-    for token in lexer {
-        tokens.push(token.map_err(|e| format!("Lexing Error: {}", e))?);
-    }
-
-=======
-    let tokens = lexer.collect::<Result<Vec<_>, _>().map_err(|e| format!("Lexing Error: {}", e))?;
-    
->>>>>>> 42c58357
     let expr = Parser::new(&tokens)
         .parse_all()
         .map_err(|e| JsValue::from(format!("Parsing Error: {}", e)))?;
